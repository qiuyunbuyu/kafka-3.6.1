package org.apache.kafka.mytest;

import org.apache.kafka.clients.producer.Callback;
import org.apache.kafka.clients.producer.KafkaProducer;
import org.apache.kafka.clients.producer.ProducerRecord;
import org.apache.kafka.clients.producer.RecordMetadata;

import javax.management.*;
import java.lang.management.ManagementFactory;
import java.util.Properties;
import java.util.Set;
import java.util.concurrent.ExecutionException;

public class ProducerSendTest {
	public static final String brokerList = "kafka9001.eniot.io:9092";
<<<<<<< HEAD
	public static final String topic = "zk_errorlog";
=======
	public static final String topic = "topic-fishyu";
>>>>>>> 9f212daa

	public static void main(String[] args) throws ExecutionException, InterruptedException, MalformedObjectNameException, ReflectionException, AttributeNotFoundException, InstanceNotFoundException, MBeanException {
		Properties properties = new Properties();
		properties.put("key.serializer",
				"org.apache.kafka.common.serialization.IntegerSerializer");
		properties.put("value.serializer",
				"org.apache.kafka.common.serialization.StringSerializer");
		properties.put("bootstrap.servers", brokerList);

<<<<<<< HEAD
//		properties.put("linger.ms", 10000000);
=======
//		properties.put("client-id", "kafka-producer-http-reporter");
//		properties.put("metric.reporters", TestHttpMetricsReporter.class.getName());
//		properties.put("metrics.url", "http://127.0.0.1:18975/metrics");
//		properties.put("metrics.period", "3");
//		properties.put("metrics.host", "1897");

		String mbeanName = "kafka.producer:type=producer-metrics,client-id=producer-1";
		MBeanServer mbs = ManagementFactory.getPlatformMBeanServer();
		ObjectName objectName = new ObjectName(mbeanName);
		String totalSentMessagesAttr = "record-send-total";


>>>>>>> 9f212daa

		KafkaProducer<Integer, String> producer = new KafkaProducer<>(properties);

		ProducerRecord<Integer, String> r1 = new ProducerRecord<>(topic, 1,"hello, producer1");
		ProducerRecord<Integer, String> r2 = new ProducerRecord<>(topic, 1,"hello, producer1");
		ProducerRecord<Integer, String> r3 = new ProducerRecord<>(topic, 1,"hello, producer1");
		ProducerRecord<Integer, String> r4 = new ProducerRecord<>(topic, 1,"hello, producer1");
		ProducerRecord<Integer, String> r5 = new ProducerRecord<>(topic, 1,"hello, producer1");

		// ===============ProducerBatch1==================
//		ProducerBatch(topicPartition=zk_errorlog-0, recordCount=0):1729133409121
//				--------------------0---------------null
//		ProducerBatch(topicPartition=zk_errorlog-0, recordCount=1):1729133409121
//				--------------------0---------------0
//		ProducerBatch(topicPartition=zk_errorlog-0, recordCount=2):1729133409121
//				--------------------0---------------1
//		ProducerBatch(topicPartition=zk_errorlog-0, recordCount=3):1729133409121
//				--------------------0---------------2
//		ProducerBatch(topicPartition=zk_errorlog-0, recordCount=4):1729133409121
//				--------------------0---------------3
//		ProducerBatch(topicPartition=zk_errorlog-0, recordCount=0):1729060926368
		// ===============ProducerBatch1==================
		producer.send(r1);
		// 2
		producer.send(r2);
		// 3
		producer.send(r3, new Callback() {
					@Override
					public void onCompletion(RecordMetadata metadata, Exception exception) {
						System.out.println(metadata.toString());
					}
				});

<<<<<<< HEAD
		producer.send(r4);
		producer.send(r5);

		Thread.sleep(10000);

		// ===============ProducerBatch2==================
//		ProducerBatch(topicPartition=zk_errorlog-0, recordCount=0):1729133419148
//				--------------------0---------------null
//		ProducerBatch(topicPartition=zk_errorlog-0, recordCount=1):1729133419148
//				--------------------0---------------0
//		ProducerBatch(topicPartition=zk_errorlog-0, recordCount=2):1729133419148
//				--------------------0---------------1
//		ProducerBatch(topicPartition=zk_errorlog-0, recordCount=3):1729133419148
//				--------------------0---------------2
		// ===============ProducerBatch2==================
		producer.send(r4);
		producer.send(r5);
		producer.send(r4);
		producer.send(r5);

//		for(int i = 0; i < 1000; i++){
//
//			ProducerRecord<Integer, String> rx = new ProducerRecord<>(topic, i,"hello, producer1");
//			producer.send(rx);
//		}
=======
		for(int i = 0; i < 1000; i++){

			ProducerRecord<Integer, String> rx = new ProducerRecord<>(topic, i,"hello, producer1");
			producer.send(rx);
			Thread.sleep(1000);
			// 单例的MBeanServer对应，由于register的时候是KafkaMbean，所以get的时候也是调用的KafkaMbean的getAttribute(String name)方法来返回值
			double totalSentMessages = (double) mbs.getAttribute(objectName, totalSentMessagesAttr);
			System.out.println(totalSentMessages);
		}
>>>>>>> 9f212daa
		producer.close();
	}
}<|MERGE_RESOLUTION|>--- conflicted
+++ resolved
@@ -13,11 +13,7 @@
 
 public class ProducerSendTest {
 	public static final String brokerList = "kafka9001.eniot.io:9092";
-<<<<<<< HEAD
-	public static final String topic = "zk_errorlog";
-=======
 	public static final String topic = "topic-fishyu";
->>>>>>> 9f212daa
 
 	public static void main(String[] args) throws ExecutionException, InterruptedException, MalformedObjectNameException, ReflectionException, AttributeNotFoundException, InstanceNotFoundException, MBeanException {
 		Properties properties = new Properties();
@@ -27,9 +23,6 @@
 				"org.apache.kafka.common.serialization.StringSerializer");
 		properties.put("bootstrap.servers", brokerList);
 
-<<<<<<< HEAD
-//		properties.put("linger.ms", 10000000);
-=======
 //		properties.put("client-id", "kafka-producer-http-reporter");
 //		properties.put("metric.reporters", TestHttpMetricsReporter.class.getName());
 //		properties.put("metrics.url", "http://127.0.0.1:18975/metrics");
@@ -42,32 +35,18 @@
 		String totalSentMessagesAttr = "record-send-total";
 
 
->>>>>>> 9f212daa
 
 		KafkaProducer<Integer, String> producer = new KafkaProducer<>(properties);
 
 		ProducerRecord<Integer, String> r1 = new ProducerRecord<>(topic, 1,"hello, producer1");
-		ProducerRecord<Integer, String> r2 = new ProducerRecord<>(topic, 1,"hello, producer1");
-		ProducerRecord<Integer, String> r3 = new ProducerRecord<>(topic, 1,"hello, producer1");
-		ProducerRecord<Integer, String> r4 = new ProducerRecord<>(topic, 1,"hello, producer1");
-		ProducerRecord<Integer, String> r5 = new ProducerRecord<>(topic, 1,"hello, producer1");
+		ProducerRecord<Integer, String> r2 = new ProducerRecord<>(topic, 2,"hello, producer2");
+		ProducerRecord<Integer, String> r3 = new ProducerRecord<>(topic, 3,"hello, producer3");
 
-		// ===============ProducerBatch1==================
-//		ProducerBatch(topicPartition=zk_errorlog-0, recordCount=0):1729133409121
-//				--------------------0---------------null
-//		ProducerBatch(topicPartition=zk_errorlog-0, recordCount=1):1729133409121
-//				--------------------0---------------0
-//		ProducerBatch(topicPartition=zk_errorlog-0, recordCount=2):1729133409121
-//				--------------------0---------------1
-//		ProducerBatch(topicPartition=zk_errorlog-0, recordCount=3):1729133409121
-//				--------------------0---------------2
-//		ProducerBatch(topicPartition=zk_errorlog-0, recordCount=4):1729133409121
-//				--------------------0---------------3
-//		ProducerBatch(topicPartition=zk_errorlog-0, recordCount=0):1729060926368
-		// ===============ProducerBatch1==================
+		// 1
 		producer.send(r1);
 		// 2
-		producer.send(r2);
+		RecordMetadata recordMetadata = producer.send(r2).get();
+		System.out.println(recordMetadata.toString());
 		// 3
 		producer.send(r3, new Callback() {
 					@Override
@@ -76,33 +55,6 @@
 					}
 				});
 
-<<<<<<< HEAD
-		producer.send(r4);
-		producer.send(r5);
-
-		Thread.sleep(10000);
-
-		// ===============ProducerBatch2==================
-//		ProducerBatch(topicPartition=zk_errorlog-0, recordCount=0):1729133419148
-//				--------------------0---------------null
-//		ProducerBatch(topicPartition=zk_errorlog-0, recordCount=1):1729133419148
-//				--------------------0---------------0
-//		ProducerBatch(topicPartition=zk_errorlog-0, recordCount=2):1729133419148
-//				--------------------0---------------1
-//		ProducerBatch(topicPartition=zk_errorlog-0, recordCount=3):1729133419148
-//				--------------------0---------------2
-		// ===============ProducerBatch2==================
-		producer.send(r4);
-		producer.send(r5);
-		producer.send(r4);
-		producer.send(r5);
-
-//		for(int i = 0; i < 1000; i++){
-//
-//			ProducerRecord<Integer, String> rx = new ProducerRecord<>(topic, i,"hello, producer1");
-//			producer.send(rx);
-//		}
-=======
 		for(int i = 0; i < 1000; i++){
 
 			ProducerRecord<Integer, String> rx = new ProducerRecord<>(topic, i,"hello, producer1");
@@ -112,7 +64,6 @@
 			double totalSentMessages = (double) mbs.getAttribute(objectName, totalSentMessagesAttr);
 			System.out.println(totalSentMessages);
 		}
->>>>>>> 9f212daa
 		producer.close();
 	}
 }